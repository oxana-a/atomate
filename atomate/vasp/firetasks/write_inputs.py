# coding: utf-8

from __future__ import division, print_function, unicode_literals, absolute_import

"""
This module defines tasks for writing vasp input sets for various types of vasp calculations
"""

import os
from six.moves import range
from importlib import import_module

import numpy as np

from fireworks import FiretaskBase, explicit_serialize
from fireworks.utilities.dict_mods import apply_mod

from pymatgen.core.structure import Structure
from pymatgen.alchemy.materials import TransformedStructure
from pymatgen.alchemy.transmuters import StandardTransmuter
from pymatgen.io.vasp import Incar, Poscar, Potcar, PotcarSingle
from pymatgen.io.vasp.sets import MPStaticSet, MPNonSCFSet, MPSOCSet, MPHSEBSSet

from atomate.utils.utils import env_chk, load_class
from atomate.vasp.firetasks.glue_tasks import GetInterpolatedPOSCAR

__author__ = 'Anubhav Jain, Shyue Ping Ong, Kiran Mathew'
__email__ = 'ajain@lbl.gov'


@explicit_serialize
class WriteVaspFromIOSet(FiretaskBase):
    """
    Create VASP input files using implementations of pymatgen's AbstractVaspInputSet. An input set 
    can be provided as an object or as a String/parameter combo.

    Required params:
        structure (Structure): structure
        vasp_input_set (AbstractVaspInputSet or str): Either a VaspInputSet object or a string 
            name for the VASP input set (e.g., "MPRelaxSet").

    Optional params:
        vasp_input_params (dict): When using a string name for VASP input set, use this as a dict 
            to specify kwargs for instantiating the input set parameters. For example, if you want 
            to change the user_incar_settings, you should provide: {"user_incar_settings": ...}. 
            This setting is ignored if you provide the full object representation of a VaspInputSet 
            rather than a String.
    """

    required_params = ["structure", "vasp_input_set"]
    optional_params = ["vasp_input_params"]

    def run_task(self, fw_spec):
        # if a full VaspInputSet object was provided
        if hasattr(self['vasp_input_set'], 'write_input'):
            vis = self['vasp_input_set']

        # if VaspInputSet String + parameters was provided
        else:
            vis_cls = load_class("pymatgen.io.vasp.sets", self["vasp_input_set"])
            vis = vis_cls(self["structure"], **self.get("vasp_input_params", {}))
        vis.write_input(".")

@explicit_serialize
class WriteVaspFromIOSetFromInterpolatedPOSCAR(GetInterpolatedPOSCAR):
    """
    Grabs CONTCARS from two previous calculations to create interpolated
    structure. Create VASP input files using implementations of pymatgen's
<<<<<<< HEAD
    AbstractVaspInputSet. An input set can be provided a String/parameter
=======
    AbstractVaspInputSet. An input set can be provided as String/parameter
>>>>>>> e056779b
    combo.

    Required params:
        start (str): name of fw for start of interpolation.
        end (str): name of fw for end of interpolation.
        this_image (int): which interpolation this is.
        nimages (int) : number of interpolations.
        autosort_tol (float): a distance tolerance in angstrom in which
          to automatically sort end_structure to match to the closest
          points in this particular structure.
        vasp_input_set (str): a string name for the VASP input set (e.g., "MPRelaxSet").

    Optional params:
        vasp_input_params (dict): When using a string name for VASP input set, use this as a dict
            to specify kwargs for instantiating the input set parameters. For example, if you want
            to change the user_incar_settings, you should provide: {"user_incar_settings": ...}.
            This setting is ignored if you provide the full object representation of a VaspInputSet
            rather than a String.
    """
    # First, we make a fresh copy of the required_params before modifying.
    required_params = ["start", "end", "this_image", "nimages", "vasp_input_set"]
    optional_params = ["vasp_input_params", "autosort_tol"]

    def run_task(self, fw_spec):
        # Get interpolated structure.
        structure = GetInterpolatedPOSCAR.interpolate_poscar(self, fw_spec)

        # Assumes VaspInputSet String + parameters was provided
        vis_cls = load_class("pymatgen.io.vasp.sets", self["vasp_input_set"])
        vis = vis_cls(structure, **self.get("vasp_input_params", {}))
        vis.write_input(".")


@explicit_serialize
class WriteVaspFromPMGObjects(FiretaskBase):
    """
    Write VASP files using pymatgen objects.

    Required params:
        (none) - although non-functional unless you set one or more optional params

    Optional params:
        incar (Incar): pymatgen Incar object
        poscar (Poscar): pymatgen Poscar object
        kpoints (Kpoints): pymatgen Kpoints object
        potcar (Potcar): pymatgen Potcar object
    """

    optional_params = ["incar", "poscar", "kpoints", "potcar"]

    def run_task(self, fw_spec):
        if "incar" in self:
            self["incar"].write_file("INCAR")
        if "poscar" in self:
            self["poscar"].write_file("POSCAR")
        if "kpoints" in self:
            self["kpoints"].write_file("KPOINTS")
        if "potcar" in self:
            self["potcar"].write_file("POTCAR")


@explicit_serialize
class ModifyIncar(FiretaskBase):
    """
    Modify an INCAR file.

    Required params:
        (none)

    Optional params:
        incar_update (dict): overwrite Incar dict key. Supports env_chk.
        incar_multiply ([{<str>:<float>}]) - multiply Incar key by a constant
            factor. Supports env_chk.
        incar_dictmod ([{}]): use DictMod language to change Incar.
            Supports env_chk.
        input_filename (str): Input filename (if not "INCAR")
        output_filename (str): Output filename (if not "INCAR")
    """

    optional_params = ["incar_update", "incar_multiply", "incar_dictmod", "input_filename",
                       "output_filename"]

    def run_task(self, fw_spec):

        incar_name = self.get("input_filename", "INCAR")
        incar = Incar.from_file(incar_name)

        incar_update = env_chk(self.get('incar_update'), fw_spec)
        incar_multiply = env_chk(self.get('incar_multiply'), fw_spec)
        incar_dictmod = env_chk(self.get('incar_dictmod'), fw_spec)

        if incar_update:
            incar.update(incar_update)

        if incar_multiply:
            for k in incar_multiply:
                incar[k] = incar[k] * incar_multiply[k]

        if incar_dictmod:
            apply_mod(incar_dictmod, incar)

        incar.write_file(self.get("output_filename", "INCAR"))


@explicit_serialize
class ModifyPotcar(FiretaskBase):
    """
    Modify Potcar file.

    Required params:
        potcar_symbols (dict): overwrite potcar with symbol. Supports env_chk.

    Optional params:
        functional (dict): functional to use, e.g. PBE, PBE_52, LDA_US, PW91
        input_filename (str): Input filename (if not "INCAR")
        output_filename (str): Output filename (if not "INCAR")
    """

    required_params = ["potcar_symbols"]
    optional_params = ["functional", "input_filename", "output_filename"]
    
    def run_task(self, fw_spec):
        potcar_symbols = env_chk(self.get("potcar_symbols"), fw_spec)
        functional = self.get("functional", None)
        potcar_name = self.get("input_filename", "POTCAR")
        potcar = Potcar.from_file(potcar_name)

        # Replace PotcarSingles corresponding to elements 
        # contained in potcar_symbols
        for n, psingle in enumerate(potcar):
            if psingle.element in potcar_symbols:
                potcar[n] = PotcarSingle.from_symbol_and_functional(
                    potcar_symbols[psingle.element], functional)

        potcar.write_file(self.get("output_filename", "POTCAR"))


@explicit_serialize
class WriteVaspStaticFromPrev(FiretaskBase):
    """
    Writes input files for a static run. Assumes that output files from a previous 
    (e.g., optimization) run can be accessed in current dir or prev_calc_dir. Also allows 
    lepsilon (dielectric constant) calcs.

    Required params:
        (none)

    Optional params:
        (documentation for all other optional params can be found in
        MPStaticSet)
    """

    optional_params = ["prev_calc_dir", "reciprocal_density", "small_gap_multiply", "standardize",
                       "sym_prec", "international_monoclinic", "lepsilon", "other_params"]

    def run_task(self, fw_spec):
        lepsilon = self.get("lepsilon")

        default_reciprocal_density = 200 if lepsilon else 100  # more k-points for dielectric calc.
        other_params = self.get("other_params", {})
        user_incar_settings = other_params.get("user_incar_settings", {})

        # for lepsilon runs, set EDIFF to 1E-5 unless user says otherwise
        if lepsilon and "EDIFF" not in user_incar_settings and \
                        "EDIFF_PER_ATOM" not in user_incar_settings:
            if "user_incar_settings" not in other_params:
                other_params["user_incar_settings"] = {}
            other_params["user_incar_settings"]["EDIFF"] = 1E-5

        vis = MPStaticSet.from_prev_calc(prev_calc_dir=self.get("prev_calc_dir", "."),
                                         reciprocal_density=self.get("reciprocal_density",
                                                                     default_reciprocal_density),
                                         small_gap_multiply=self.get("small_gap_multiply", None),
                                         standardize=self.get("standardize", False),
                                         sym_prec=self.get("sym_prec", 0.1),
                                         international_monoclinic=self.get(
                                             "international_monoclinic", True),
                                         lepsilon=lepsilon, **other_params)
        vis.write_input(".")


@explicit_serialize
class WriteVaspHSEBSFromPrev(FiretaskBase):
    """
    Writes input files for HSE band structure run. Assumes that output files from a
    a previous job can be accessed. Since HSE always re-optimizes the charge density (no nSCF mode),
    the previous job is used to get the location of VBM/CBM for mode="gap" (otherwise just used to
    get the structure / starting charge density).

    Required params:
        (none)

    Optional params:
        (documentation for all other optional params can be found in
        MPHSEBSSet)
    """

    required_params = []
    optional_params = ["prev_calc_dir", "mode", "reciprocal_density", "kpoints_line_density"]

    def run_task(self, fw_spec):
        vis = MPHSEBSSet.from_prev_calc(self.get("prev_calc_dir", "."),
                                        mode=self.get("mode", "uniform"),
                                        reciprocal_density=self.get("reciprocal_density", 50),
                                        kpoints_line_density=self.get("kpoints_line_density", 10),
                                        copy_chgcar=False)
        vis.write_input(".")


@explicit_serialize
class WriteVaspNSCFFromPrev(FiretaskBase):
    """
    Writes input files for an NSCF static run. Assumes that output files from an
    scf job can be accessed. There are many options, e.g. uniform mode,
    line mode, adding the optical properties, etc.

    Required params:
        (none)

    Optional params:
        (documentation for all optional params can be found in
        NonSCFVaspInputSet)
    """

    required_params = []
    optional_params = ["prev_calc_dir", "copy_chgcar", "nbands_factor", "reciprocal_density",
                       "kpoints_line_density", "small_gap_multiply", "standardize", "sym_prec",
                       "international_monoclinic", "mode", "nedos", "optics", "other_params"]

    def run_task(self, fw_spec):
        vis = MPNonSCFSet.from_prev_calc(
            prev_calc_dir=self.get("prev_calc_dir", "."),
            copy_chgcar=self.get("copy_chgcar", False),
            nbands_factor=self.get("nbands_factor", 1.2),
            reciprocal_density=self.get("reciprocal_density", 100),
            kpoints_line_density=self.get("kpoints_line_density", 20),
            small_gap_multiply=self.get("small_gap_multiply", None),
            standardize=self.get("standardize", False),
            sym_prec=self.get("sym_prec", 0.1),
            international_monoclinic=self.get("international_monoclinic", True),
            mode=self.get("mode", "uniform"),
            nedos=self.get("nedos", 601),
            optics=self.get("optics", False),
            **self.get("other_params", {}))
        vis.write_input(".")


@explicit_serialize
class WriteVaspSOCFromPrev(FiretaskBase):
    """
    Writes input files for a spinorbit coupling calculation.

    Required params:
        prev_calc_dir: path to previous calculation
        magmom (list): magnetic moment values for each site in the structure.
        saxis (list): magnetic field direction

    Optional params:
        (none)
    """
    required_params = ["magmom", "saxis"]

    optional_params = ["copy_chgcar", "nbands_factor", "reciprocal_density", "small_gap_multiply",
                       "standardize", "sym_prec", "international_monoclinic", "other_params"]

    def run_task(self, fw_spec):
        # TODO: @albalu - can saxis have a default value e.g. [001] and be an optional parameter?
        # -computron
        # TODO: @albalu - can magmom be auto-parsed from the previous calc? -computron

        vis = MPSOCSet.from_prev_calc(
            prev_calc_dir=self.get("prev_calc_dir", "."),
            magmom=self["magmom"],
            saxis=self["saxis"],
            copy_chgcar=self.get("copy_chgcar", False),
            nbands_factor=self.get("nbands_factor", 1.2),
            reciprocal_density=self.get("reciprocal_density", 100),
            small_gap_multiply=self.get("small_gap_multiply", None),
            standardize=self.get("standardize", False),
            sym_prec=self.get("sym_prec", 0.1),
            international_monoclinic=self.get("international_monoclinic", True),
            **self.get("other_params", {}))
        vis.write_input(".")


@explicit_serialize
class WriteTransmutedStructureIOSet(FiretaskBase):
    """
    Apply the provided transformations to the input structure and write the
    input set for that structure. Reads structure from POSCAR if no structure provided. Note that 
    if a transformation yields many structures from one, only the last structure in the list is 
    used.

    Required params:
        structure (Structure): input structure
        transformations (list): list of names of transformation classes as defined in
            the modules in pymatgen.transformations
        vasp_input_set (VaspInputSet): VASP input set.

    Optional params:
        transformation_params (list): list of dicts where each dict specifies the input parameters
            to instantiate the transformation class in the transformations list.
        override_default_vasp_params (dict): additional user input settings.
        prev_calc_dir: path to previous calculation if using structure from another calculation.
    """

    required_params = ["structure", "transformations", "vasp_input_set"]
    optional_params = ["prev_calc_dir", "transformation_params", "override_default_vasp_params"]

    def run_task(self, fw_spec):

        transformations = []
        transformation_params = self.get("transformation_params",
                                         [{} for i in range(len(self["transformations"]))])
        for t in self["transformations"]:
            found = False
            for m in ["advanced_transformations", "defect_transformations",
                      "site_transformations", "standard_transformations"]:
                mod = import_module("pymatgen.transformations.{}".format(m))
                try:
                    t_cls = getattr(mod, t)
                except AttributeError:
                    continue
                t_obj = t_cls(**transformation_params.pop(0))
                transformations.append(t_obj)
                found = True
            if not found:
                raise ValueError("Could not find transformation: {}".format(t))
        
        # TODO: @matk86 - should prev_calc_dir use CONTCAR instead of POSCAR? Note that if
        # current dir, maybe it is POSCAR indeed best ... -computron
        structure = self['structure'] if not self.get('prev_calc_dir', None) else \
                Poscar.from_file(os.path.join(self['prev_calc_dir'], 'POSCAR')).structure
        ts = TransformedStructure(structure)
        transmuter = StandardTransmuter([ts], transformations)
        final_structure = transmuter.transformed_structures[-1].final_structure.copy()
        vis_orig = self["vasp_input_set"]
        vis_dict = vis_orig.as_dict()
        vis_dict["structure"] = final_structure.as_dict()
        vis_dict.update(self.get("override_default_vasp_params", {}) or {})
        vis = vis_orig.__class__.from_dict(vis_dict)
        vis.write_input(".")


@explicit_serialize
class WriteNormalmodeDisplacedPoscar(FiretaskBase):
    """
    Displace the structure from the previous calculation along the provided normal mode by the
    given amount and write the corresponding Poscar file. The fw_spec must contain a "normalmodes"
    key with "eigenvecs" sub-key that is likely produced by a previous calc.

    Required params:
        mode (int): normal mode index
        displacement (float): displacement along the normal mode in Angstroms
    """

    required_params = ["mode", "displacement"]

    def run_task(self, fw_spec):
        mode = self["mode"]
        disp = self["displacement"]
        structure = Structure.from_file("POSCAR")
        nm_eigenvecs = np.array(fw_spec["normalmodes"]["eigenvecs"])
        nm_norms = np.linalg.norm(nm_eigenvecs, axis=2)

        # displace the sites along the given normal mode:
        # displacement vector for each site = normalized eigen vector * amount of displacement
        nm_displacement = nm_eigenvecs[mode, :, :] * disp / nm_norms[mode, :, np.newaxis]
        for i, vec in enumerate(nm_displacement):
            structure.translate_sites(i, vec, frac_coords=False)

        # write the modified structure to poscar
        structure.to(fmt="poscar", filename="POSCAR")<|MERGE_RESOLUTION|>--- conflicted
+++ resolved
@@ -66,11 +66,7 @@
     """
     Grabs CONTCARS from two previous calculations to create interpolated
     structure. Create VASP input files using implementations of pymatgen's
-<<<<<<< HEAD
-    AbstractVaspInputSet. An input set can be provided a String/parameter
-=======
     AbstractVaspInputSet. An input set can be provided as String/parameter
->>>>>>> e056779b
     combo.
 
     Required params:
