--- conflicted
+++ resolved
@@ -721,12 +721,6 @@
     optional_params = ["db_file"]
 
     def run_task(self, fw_spec):
-<<<<<<< HEAD
-        import re
-        from pymatgen.analysis.ferroelectricity.polarization import Polarization, get_total_ionic_dipole, \
-            EnergyTrend
-=======
->>>>>>> e056779b
 
         wfid = list(filter(lambda x: 'wfid' in x, fw_spec['tags'])).pop()
         db_file = env_chk(self.get("db_file"), fw_spec)
@@ -744,32 +738,6 @@
         zval_dicts = []
 
         for p in polarization_tasks:
-<<<<<<< HEAD
-            # Grad data from each polarization task
-            c = p['calcs_reversed'][0]
-            t = p['task_label']
-            o = c['output']['outcar']
-            s = c['input']['structure']
-            e_a = c['output']['energy_per_atom']
-            e = c['output']['energy']
-
-            energies_per_atom.append(e_a)
-            energies.append(e)
-            tasks.append(t)
-            outcars.append(o)
-            structure_dicts.append(s)
-            zval_dicts.append(o['zval_dict'])
-
-            # Add weight for sorting
-            # Want polarization calculations in order of nonpolar to polar for Polarization object
-            if 'nonpolar_polarization' in t:
-                sort_weight.append(0)
-            elif "polar_polarization" in t:
-                sort_weight.append(1000000)
-            elif "interpolation_" in t:
-                num = 0
-                part = re.findall(r'interpolation_[0-9]+_polarization', t)
-=======
             # Grab data from each polarization task
             energies_per_atom.append(p['calcs_reversed'][0]['output']['energy_per_atom'])
             energies.append(p['calcs_reversed'][0]['output']['energy'])
@@ -791,32 +759,21 @@
             elif "interpolation_" in p['task_label']:
                 num = 0
                 part = re.findall(r'interpolation_[0-9]+_polarization', p['task_label'])
->>>>>>> e056779b
                 if part != []:
                     part2 = re.findall(r'[0-9]+', part.pop())
                     if part2 != []:
                         num = part2.pop()
-<<<<<<< HEAD
-                sort_weight.append(1000 - int(num))
-=======
                 sort_weight.append(max_sort_weight - int(num))
->>>>>>> e056779b
 
         # Sort polarization tasks
         # nonpolar -> interpolation_n -> interpolation_n-1 -> ...  -> interpolation_1 -> polar
         data = zip(tasks, structure_dicts, outcars, energies_per_atom, energies, sort_weight)
         data.sort(key=lambda x: x[-1])
 
-<<<<<<< HEAD
-        tasks, structure_dicts, outcars, energies_per_atom, energies, sort_weight = zip(*data)
-
-        structures = [Structure.from_dict(s) for s in structure_dicts]
-=======
         # Get the tasks, structures, etc in sorted order from the zipped data.
         tasks, structure_dicts, outcars, energies_per_atom, energies, sort_weight = zip(*data)
 
         structures = [Structure.from_dict(structure) for structure in structure_dicts]
->>>>>>> e056779b
 
         # If LCALCPOL = True then Outcar will parse and store the pseudopotential zvals.
         zval_dict = zval_dicts.pop()
@@ -825,11 +782,7 @@
         # VASP's ionic contribution is sometimes strange.
         # See pymatgen.analysis.ferroelectricity.polarization.Polarization for details.
         p_elecs = [outcar['p_elec'] for outcar in outcars]
-<<<<<<< HEAD
-        p_ions = [get_total_ionic_dipole(s, zval_dict) for s in structures]
-=======
         p_ions = [get_total_ionic_dipole(structure, zval_dict) for structure in structures]
->>>>>>> e056779b
 
         polarization = Polarization(p_elecs, p_ions, structures)
 
